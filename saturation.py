#!/usr/bin/env python3
# ----------------------------------
#
# Module saturation.py

"""
Implementation of the given-clause algorithm for saturation of clause
sets under the rules of the resolution calculus. This improves on the
very basic implementation in simplesat in several ways.

- It supports heuristic clause selection, not just first-in first-out
- It supports tautology deletion
- It supports forward and backwards subsumption
- It keeps some statistics to enable the user to understand the
  practical impact of different steps of the algorithm better.

Most of these changes can be found in the function processClause() of
the ProofState class.

Copyright 2011-2019 Stephan Schulz, schulz@eprover.org

This program is free software; you can redistribute it and/or modify
it under the terms of the GNU General Public License as published by
the Free Software Foundation; either version 2 of the License, or
(at your option) any later version.

This program is distributed in the hope that it will be useful,
but WITHOUT ANY WARRANTY; without even the implied warranty of
MERCHANTABILITY or FITNESS FOR A PARTICULAR PURPOSE.  See the
GNU General Public License for more details.

You should have received a copy of the GNU General Public License
along with this program ; if not, write to the Free Software
Foundation, Inc., 59 Temple Place, Suite 330, Boston,
MA  02111-1307 USA

The original copyright holder can be contacted as

Stephan Schulz
Auf der Altenburg 7
70376 Stuttgart
Germany
Email: schulz@eprover.org
"""

import unittest
from builtins import int

from idents import Ident
from orderedResolution import selectInferenceLitsOrderedResolution, countsymbols, initocb
from lexer import Token,Lexer
from clausesets import ClauseSet, HeuristicClauseSet, IndexedClauseSet
import heuristics
from rescontrol import computeAllResolvents, computeAllFactors
from setofsupport import NoSos
from subsumption import forwardSubsumption, backwardSubsumption


class SearchParams(object):
    """
    A simple container for different parameter settings for the proof
    search.
    """
    def __init__(self,
                 heuristics = heuristics.PickGiven5,
                 delete_tautologies   = False,
                 forward_subsumption  = False,
                 backward_subsumption = False,
                 literal_selection    = None,
<<<<<<< HEAD
                 ordered_resolution = False):
=======
                 sos_strategy = NoSos()):
>>>>>>> f778acf2
        """
        Initialize heuristic parameters.
        """
        self.heuristics           = heuristics
        """
        This defines the clause selection heuristic, i.e. the order in
        which uprocessed clauses are selected for processing.
        """
        self.delete_tautologies   = delete_tautologies
        """
        This determines if tautologies will be deleted. Tautologies in
        plain first-order logic (without equality) are clauses which
        contain two literals with the same atom, but opposite signs.
        """
        self.forward_subsumption  = forward_subsumption
        """
        Forward-subsumption checks the given clause against already
        processed clauses, and discards it if it is subsumed.
        """
        self.backward_subsumption = backward_subsumption
        """
        Backwars subsumption checks the processed clauses against the
        given clause, and discards all processed clauses that are
        subsumed.
        """
        self.literal_selection = literal_selection
        """
        Either None, or a function that selects a subset of negative
        literals from a set of negative literals (both represented as
        lists, not Python sets) as the inference literal.
        """
<<<<<<< HEAD
        self.ordered_resolution = ordered_resolution
        """
        Use KBO ordered Resolution or not
        """

=======

        self.sos_strategy = sos_strategy
        """
        Either None, or a reference to a class that is able to divide the
        clause set into a base set and a set-of-support.
        """
>>>>>>> f778acf2

class ProofState(object):
    """
    Top-level data structure for the prover. The complete knowledge
    base is split into two sets, processed clauses and unprocessed
    clauses. These are represented here as individual clause sets. The
    main algorithm "processes" clauses and moves them from the
    unprocessed into the processed set. Processing typically generates
    several new clauses, which are direct consequences of the given
    clause and the processed claues. These new clauses are added to
    the set of unprocessed clauses.

    In addition to the clause sets, this data structure also maintains
    a number of counters for statistics on the proof search.
    """
    def __init__(self, params, clauses, silent=False, indexed=False):
        """
        Initialize the proof state with a set of clauses.
        """
        self.params = params
        self.unprocessed = HeuristicClauseSet(params.heuristics, params.sos_strategy)

        if indexed:
            self.processed   = IndexedClauseSet()
        else:
            self.processed   = ClauseSet()
        for c in clauses.clauses:
            self.unprocessed.addClause(c)
        self.initial_clause_count = len(self.unprocessed)
        self.proc_clause_count    = 0
        self.factor_count         = 0
        self.resolvent_count      = 0
        self.tautologies_deleted  = 0
        self.forward_subsumed     = 0
        self.backward_subsumed    = 0
        self.silent               = silent

        if self.params.ordered_resolution:  # if ordered resolution init ocb and count the symbols
            option = self.params.ordered_resolution
            self.symbol_count = countsymbols(clauses)
            self.ocb = initocb(self.symbol_count, option)

    def processClause(self):
        """
        Pick a clause from unprocessed and process it. If the empty
        clause is found, return it. Otherwise return None.
        """
        given_clause = self.unprocessed.extractBest()
        given_clause = given_clause.freshVarCopy()
        if not self.silent:
            print("#")
        if given_clause.isEmpty():
            # We have found an explicit contradiction
            return given_clause
        if self.params.delete_tautologies and \
           given_clause.isTautology():
            self.tautologies_deleted += 1
            return None
        if self.params.forward_subsumption and \
           forwardSubsumption(self.processed, given_clause):
            # If the given clause is subsumed by an already processed
            # clause, all releveant inferences will already have been
            # done with that more general clause. So we can discard
            # the given clause. We do keep count of how many clauses
            # we have dropped this way.
            self.forward_subsumed += 1
            return None

        if self.params.backward_subsumption:
            # If the given clause subsumes any of the already
            # processed clauses, it will "cover" for these less
            # general clauses in the future, so we can remove them
            # from the proof state. Again, we keep count of the number
            # of clauses dropped. This typically happens less often
            # than forward subsumption, because most heuristics prefer
            # smaller clauses, which tend to be more general (thus the
            # processed clauses are typically if not universally more
            # general than the new given clause).
            tmp = backwardSubsumption(given_clause, self.processed)
            self.backward_subsumed = self.backward_subsumed+tmp
        if self.params.ordered_resolution and self.params.literal_selection:
            given_clause.selectInferenceLits(self.params.literal_selection, self.ocb)
        elif(self.params.literal_selection):
            given_clause.selectInferenceLits(self.params.literal_selection)
        elif self.params.ordered_resolution:
            selectInferenceLitsOrderedResolution(self.ocb, given_clause)


        if not self.silent:
            print("#", given_clause)
        new = []
        factors    = computeAllFactors(given_clause)
        new.extend(factors)
        resolvents = computeAllResolvents(given_clause, self.processed)
        new.extend(resolvents)
        self.proc_clause_count = self.proc_clause_count+1
        self.factor_count = self.factor_count+len(factors)
        self.resolvent_count = self.resolvent_count+len(resolvents)

        self.processed.addClause(given_clause)

        for c in new:
            self.unprocessed.addClause(c)
        return None

    def init_sos(self):
        num_sos_clauses = self.params.sos_strategy.mark_sos(self.unprocessed)
        self.unprocessed.num_sos_clauses += num_sos_clauses

        if self.params.sos_strategy.ratio == 0 and self.unprocessed.num_sos_clauses > 0:
            non_sos_clauses = []
            for clause in self.unprocessed.clauses:
                if clause.part_of_sos is False:
                    non_sos_clauses.append(clause)

            for clause in non_sos_clauses:
                self.unprocessed.extractClause(clause)
                self.processed.addClause(clause)

    def saturate(self):
        """
        Main proof procedure. If the clause set is found
        unsatisfiable, return the empty clause as a witness. Otherwise
        return None.
        """
        self.init_sos()

        while self.unprocessed:
            res = self.processClause()
            if res != None:
                return res
        else:
            return None

    def statisticsStr(self):
        """
        Return the proof state statistics in string form ready for
        output.
        """
        return """
# Initial clauses    : %d
# Processed clauses  : %d
# Factors computed   : %d
# Resolvents computed: %d
# Tautologies deleted: %d
# Forward subsumed   : %d
# Backward subsumed  : %d""" \
    %(self.initial_clause_count,
      self.proc_clause_count,
      self.factor_count,
      self.resolvent_count,
      self.tautologies_deleted,
      self.forward_subsumed,
      self.backward_subsumed)


class TestProver(unittest.TestCase):
    """
    Unit test class for simple resolution inference control.
    """
    def setUp(self):
        """
        Setup function for clause/literal unit tests. Initialize
        variables needed throughout the tests.
        """
        print()
        self.params = SearchParams()
        self.params.delete_tautologies = True
        self.spec1 = """
 cnf(axiom, a_is_true, a).
 cnf(negated_conjecture, is_a_true, ~a)."""

        self.spec2 = """
%------------------------------------------------------------------------------
% File     : PUZ001-1 : TPTP v4.1.0. Released v1.0.0.
% Domain   : Puzzles
% Problem  : Dreadbury Mansion
% Version  : Especial.
%            Theorem formulation : Made unsatisfiable.
% English  : Someone who lives in Dreadbury Mansion killed Aunt Agatha.
%            Agatha, the butler, and Charles live in Dreadbury Mansion,
%            and are the only people who live therein. A killer always
%            hates his victim, and is never richer than his victim.
%            Charles hates no one that Aunt Agatha hates. Agatha hates
%            everyone except the butler. The butler hates everyone not
%            richer than Aunt Agatha. The butler hates everyone Aunt
%            Agatha hates. No one hates everyone. Agatha is not the
%            butler. Therefore : Agatha killed herself.

% Refs     : [Pel86] Pelletier (1986), Seventy-five Problems for Testing Au
%          : [MB88]  Manthey & Bry (1988), SATCHMO: A Theorem Prover Implem
% Source   : [TPTP]
% Names    :

% Status   : Unsatisfiable
% Rating   : 0.00 v2.0.0
% Syntax   : Number of clauses     :   12 (   2 non-Horn;   5 unit;  12 RR)
%            Number of atoms       :   21 (   0 equality)
%            Maximal clause size   :    3 (   2 average)
%            Number of predicates  :    4 (   0 propositional; 1-2 arity)
%            Number of functors    :    3 (   3 constant; 0-0 arity)
%            Number of variables   :    8 (   0 singleton)
%            Maximal term depth    :    1 (   1 average)
% SPC      : CNF_UNS_EPR

% Comments : Modified from the [MB88] version to be unsatisfiable, by Geoff
%            Sutcliffe.
%          : Also known as "Who killed Aunt Agatha"
%------------------------------------------------------------------------------
cnf(agatha,hypothesis,
    ( lives(agatha) )).

cnf(butler,hypothesis,
    ( lives(butler) )).

cnf(charles,hypothesis,
    ( lives(charles) )).

cnf(poorer_killer,hypothesis,
    ( ~ killed(X,Y)
    | ~ richer(X,Y) )).

cnf(different_hates,hypothesis,
    ( ~ hates(agatha,X)
    | ~ hates(charles,X) )).

cnf(no_one_hates_everyone,hypothesis,
    ( ~ hates(X,agatha)
    | ~ hates(X,butler)
    | ~ hates(X,charles) )).

cnf(agatha_hates_agatha,hypothesis,
    ( hates(agatha,agatha) )).

cnf(killer_hates_victim,hypothesis,
    ( ~ killed(X,Y)
    | hates(X,Y) )).

cnf(same_hates,hypothesis,
    ( ~ hates(agatha,X)
    | hates(butler,X) )).

cnf(agatha_hates_charles,hypothesis,
    ( hates(agatha,charles) )).

cnf(butler_hates_poor,hypothesis,
    ( ~ lives(X)
    | richer(X,agatha)
    | hates(butler,X) )).

%----Literal dropped from here to make it unsatisfiable
cnf(prove_neither_charles_nor_butler_did_it,negated_conjecture,
    ( killed(butler,agatha)
    | killed(charles,agatha) )).

%------------------------------------------------------------------------------
"""

        self.spec3 = """
cnf(p_or_q, axiom, p(X)|q(a)).
cnf(taut, axiom, p(X)|~p(X)).
cnf(not_p, axiom, ~p(a)).
"""

    def evalSatResult(self, spec, provable):
        """
        Evaluate the result of a saturation compared to the expected
        result.
        """

        lex = Lexer(spec)
        problem = ClauseSet()
        problem.parse(lex)

        prover = ProofState(self.params, problem)
        res = prover.saturate()

        if provable:
            self.assertNotEqual(res, None)
            if res == None: # pragma: nocover
                print("# Bug: Should have found a proof!")
            else:
                print("# Proof found")
        else:
            self.assertEqual(res, None)
            if res != None: # pragma: nocover
                print("# Bug: Should not have  found a proof!")
            else:
                print("# No proof found")

        print(prover.statisticsStr())

    def testSaturation(self):
        """
        Test that saturation works.
        """
        self.evalSatResult(self.spec1, True)
        self.evalSatResult(self.spec2, True)
        self.evalSatResult(self.spec3, False)


    def testParamSet(self):
        """
        Test that parameter setting code works.
        """
        pm = SearchParams()
        self.assertEqual(pm.heuristics, heuristics.PickGiven5)
        self.assertEqual(pm.delete_tautologies,   False)
        self.assertEqual(pm.forward_subsumption,  False)
        self.assertEqual(pm.backward_subsumption, False)

if __name__ == '__main__':
    unittest.main()<|MERGE_RESOLUTION|>--- conflicted
+++ resolved
@@ -67,11 +67,8 @@
                  forward_subsumption  = False,
                  backward_subsumption = False,
                  literal_selection    = None,
-<<<<<<< HEAD
-                 ordered_resolution = False):
-=======
+                 ordered_resolution = False,
                  sos_strategy = NoSos()):
->>>>>>> f778acf2
         """
         Initialize heuristic parameters.
         """
@@ -103,20 +100,15 @@
         literals from a set of negative literals (both represented as
         lists, not Python sets) as the inference literal.
         """
-<<<<<<< HEAD
         self.ordered_resolution = ordered_resolution
         """
-        Use KBO ordered Resolution or not
-        """
-
-=======
-
+        Use KBO ordered Resolution or not.
+        """
         self.sos_strategy = sos_strategy
         """
         Either None, or a reference to a class that is able to divide the
         clause set into a base set and a set-of-support.
         """
->>>>>>> f778acf2
 
 class ProofState(object):
     """
